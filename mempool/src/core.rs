--- conflicted
+++ resolved
@@ -8,7 +8,7 @@
 use crypto::{Digest, PublicKey};
 #[cfg(feature = "benchmark")]
 use log::info;
-use log::{error, warn, debug};
+use log::{error, warn};
 use network::NetMessage;
 use serde::{Deserialize, Serialize};
 use std::collections::HashSet;
@@ -134,12 +134,7 @@
         Ok(())
     }
 
-<<<<<<< HEAD
-    async fn handle_payload(&mut self, payload: Payload) -> MempoolResult<()> {
-        debug!("mempool handle payload start {:?}", payload);
-=======
     async fn handle_others_payload(&mut self, payload: Payload) -> MempoolResult<()> {
->>>>>>> eecff4b6
         // Ensure the author of the payload is in the committee.
         let author = payload.author;
         ensure!(
@@ -164,7 +159,6 @@
 
         // Add the payload to the queue.
         self.queue.insert(digest);
-        debug!("mempool handle payload end {:?}", payload);
         Ok(())
     }
 
